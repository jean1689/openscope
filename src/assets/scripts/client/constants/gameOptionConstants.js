/* eslint-disable max-len, import/prefer-default-export */
/**
 * Name enumeration of available game options
 *
 * @property GAME_OPTION_NAMES
 * @type {Object}
 * @final
 */
export const GAME_OPTION_NAMES = {
    CONTROL_METHOD: 'controlMethod',
    PTL_LENGTH: 'ptlLength',
    DRAW_PROJECTED_PATHS: 'drawProjectedPaths',
    SOFT_CEILING: 'softCeiling',
    INCLUDE_WIP_AIRPORTS: 'includeWipAirports',
<<<<<<< HEAD
=======
    DRAW_ILS_DISTANCE_SEPARATOR: 'drawIlsDistanceSeparator'
>>>>>>> 589d0089
};

/**
 * User options
 *
 * These options are presented in a modal and are stored in localStorage
 *
 * @property GAME_OPTION_VALUES
 * @type {array<object>}
 * @final
 */
export const GAME_OPTION_VALUES = [
    {
        name: GAME_OPTION_NAMES.CONTROL_METHOD,
        defaultValue: 'classic',
        description: 'Control Method',
        type: 'select',
        optionList: [
            {
                displayLabel: 'Classic',
                value: 'classic'
            },
            {
                displayLabel: 'Arrow Keys',
                value: 'arrows'
            }
        ]
    },
    {
        name: GAME_OPTION_NAMES.PTL_LENGTH,
        defaultValue: '1',
        description: 'Projected Track Line (PTL)',
        type: 'select',
        optionList: [
            {
                displayLabel: 'Off',
                value: 0
            },
            {
                displayLabel: '30sec',
                value: 0.5
            },
            {
                displayLabel: '1min',
                value: 1
            },
            {
                displayLabel: '2min',
                value: 2
            }
        ]
    },
    {
        name: GAME_OPTION_NAMES.DRAW_PROJECTED_PATHS,
        defaultValue: 'selected',
        description: 'Draw aircraft projected path',
        type: 'select',
        optionList: [
            {
                displayLabel: 'Always',
                value: 'always'
            },
            {
                displayLabel: 'Selected',
                value: 'selected'
            },
            {
                displayLabel: 'Never',
                value: 'never'
            }
        ]
    },
    {
        name: GAME_OPTION_NAMES.SOFT_CEILING,
        defaultValue: 'yes',
        description: 'Allow departures via climb',
        help: 'Normally aircraft departs the airspace by flying beyond the horizontal bounds.  If set to yes, aircraft may also depart the airspace by climbing above it.',
        type: 'select',
        optionList: [
            {
                displayLabel: 'Yes',
                value: 'yes'
            },
            {
                displayLabel: 'No',
                value: 'no'
            }
        ]
    },
    {
        name: GAME_OPTION_NAMES.INCLUDE_WIP_AIRPORTS,
        defaultValue: 'no',
        description: 'Include WIP Airports',
        help: 'Will include all available airports including those marked as Work In Progress.',
        type: 'select',
        optionList: [
            {
                displayLabel: 'Yes',
                value: 'yes'
            },
            {
                displayLabel: 'No',
                value: 'no'
            }
        ]
    },
    {
        name: GAME_OPTION_NAMES.DRAW_ILS_DISTANCE_SEPARATOR,
        defaultValue: 'yes',
        description: 'Draw distance separator on ILS',
        help: 'Draw a trailing indicator 2.5 NM (4.6km) behind landing aircraft to help with traffic spacing',
        type: 'select',
        optionList: [
            {
                displayLabel: 'Yes',
                value: 'yes'
            },
            {
                displayLabel: 'No',
                value: 'no'
            }
        ]
    }
];<|MERGE_RESOLUTION|>--- conflicted
+++ resolved
@@ -12,10 +12,7 @@
     DRAW_PROJECTED_PATHS: 'drawProjectedPaths',
     SOFT_CEILING: 'softCeiling',
     INCLUDE_WIP_AIRPORTS: 'includeWipAirports',
-<<<<<<< HEAD
-=======
     DRAW_ILS_DISTANCE_SEPARATOR: 'drawIlsDistanceSeparator'
->>>>>>> 589d0089
 };
 
 /**

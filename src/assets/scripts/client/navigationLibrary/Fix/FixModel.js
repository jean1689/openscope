--- conflicted
+++ resolved
@@ -141,17 +141,10 @@
         const waypointProps = {
             name: this.name,
             positionModel: this.clonePosition(),
-<<<<<<< HEAD
-            altitudeMaximum: -1,
-            altitudeMinimum: -1,
-            speedMaximum: -1,
-            speedMinimum: -1
-=======
             altitudeMaximum: INVALID_NUMBER,
             altitudeMinimum: INVALID_NUMBER,
             speedMaximum: INVALID_NUMBER,
             speedMinimum: INVALID_NUMBER
->>>>>>> c3fe8405
         };
 
         // TODO: Move these default behaviors to a constants file

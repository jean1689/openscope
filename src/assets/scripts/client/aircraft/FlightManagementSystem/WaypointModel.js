import _get from 'lodash/get';
import {
    INVALID_INDEX,
    INVALID_NUMBER
} from '../../constants/globalConstants';
import {
    RNAV_WAYPOINT_DISPLAY_NAME,
    RNAV_WAYPOINT_PREFIX
} from '../../constants/navigation/routeConstants';
import { extractHeadingFromVectorSegment } from '../../navigationLibrary/Route/routeStringFormatHelper';
import { degreesToRadians } from '../../utilities/unitConverters';

/**
 * A representation of navigation point within a flight plan.
 *
 * // TODO: needs more info here
 * This navigation point can originate from one of several sources:
 * - `FixModel`, when flying to a specific fix or holding at a specific fix
 * - `StandardRouteWaypointModel`, when flying a standardRoute (SID/STAR)
 *
 * @class WaypointModel
 */
export default class WaypointModel {
    /**
     *
     * @constructor
     * @for WaypointModel
     * @param waypointProps {object}
     */
    constructor(waypointProps) {
        /**
        * Maximum altitude at which to cross this waypoint
        *
<<<<<<< HEAD
        * @for StandardRouteWaypointModel
        * @property altitudeMaximum
        * @type {number}
        */
        this.altitudeMaximum = -1;
=======
        * @for WaypointModel
        * @property altitudeMaximum
        * @type {number}
        * @default -1
        */
        this.altitudeMaximum = INVALID_NUMBER;
>>>>>>> c3fe8405

        /**
        * Minimum altitude at which to cross this waypoint
        *
<<<<<<< HEAD
        * @for StandardRouteWaypointModel
        * @property altitudeMinimum
        * @type {number}
        */
        this.altitudeMinimum = -1;
=======
        * @for WaypointModel
        * @property altitudeMinimum
        * @type {number}
        * @default INVALID_NUMBER
        */
        this.altitudeMinimum = INVALID_NUMBER;
>>>>>>> c3fe8405

        /**
        * Flag used to determine if a waypoint is for a holding pattern
        *
        * Typically used from the fms as `fms#currentWaypoint`
        *
<<<<<<< HEAD
        * @property
=======
        * @for WaypointModel
        * @property isHold
>>>>>>> c3fe8405
        * @type {boolean}
        * @default false
        */
        this.isHold = false;

        /**
         * Maximum speed at which to cross this waypoint
         *
<<<<<<< HEAD
         * @for StandardRouteWaypointModel
         * @property speedMaximum
         * @type {number}
         */
        this.speedMaximum = -1;
=======
         * @for WaypointModel
         * @property speedMaximum
         * @type {number}
         * @default INVALID_NUMBER
         */
        this.speedMaximum = INVALID_NUMBER;
>>>>>>> c3fe8405

        /**
         * Minimum speed at which to cross this waypoint
         *
<<<<<<< HEAD
         * @for StandardRouteWaypointModel
         * @property speedMinimum
         * @type {number}
         */
        this.speedMinimum = -1;
=======
         * @for WaypointModel
         * @property speedMinimum
         * @type {number}
         * @default INVALID_NUMBER
         */
        this.speedMinimum = INVALID_NUMBER;
>>>>>>> c3fe8405

        // TODO: Should this just be `INVALID_NUMBER`?
        /**
         * Timer id for holding pattern
         *
         * Used only when waypoint is a holding pattern
         *
         * @for WaypointModel
         * @property timer
         * @type {number}
         * @default -999
         * @private
         */
        this.timer = -999;

        /**
        * Heading to fly during the inbound leg of a holding pattern at this fix
        *
        * @for WaypointModel
<<<<<<< HEAD
        * @member _holdingPatternInboundHeading
        * @type {number}
        */
        this._holdingPatternInboundHeading = -1;
=======
        * @property _holdingPatternInboundHeading
        * @type {number}
        * @default INVALID_NUMBER
        * @private
        */
        this._holdingPatternInboundHeading = INVALID_NUMBER;
>>>>>>> c3fe8405

        /**
         * Flag used to determine if the waypoint must be flown over before the
         * aircraft may proceed to the next fix on their route.
         *
         * @for WaypointModel
         * @property _isFlyOverWaypoint
         * @type {boolean}
         * @default false
         * @private
         */
        this._isFlyOverWaypoint = false;

        /**
         * Flag used to determine if a waypoint is for a vector
<<<<<<< HEAD
=======
         *
         * @for WaypointModel
         * @property _isVector
         * @type {boolean}
         * @default false
         * @private
         */
        this._isVector = false;

        /**
         * Length of each leg in holding pattern.
         *
         * Measured in either minutes or nautical miles
         * Used only when waypoint is a holding pattern
>>>>>>> c3fe8405
         *
         * @for WaypointModel
         * @property _legLength
         * @type {string}
         * @default ''
         * @private
         */
        this._legLength = '';

        /**
        * Name of the waypoint
        *
        * Should be an ICAO identifier
        *
        * @for WaypointModel
        * @property name
        * @type {string}
        * @default ''
        * @private
        */
        this._name = '';

        /**
        * `StaticPositionModel` of the waypoint.
        *
        * @for WaypointModel
        * @property _positionModel
        * @type {StaticPositionModel}
        * @default null
        * @private
        */
        this._positionModel = null;

        /**
         * Direction to turn for a holding pattern
         *
         * Used only when waypoint is a holding pattern
         *
         * @for WaypointModel
         * @property _turnDirection
         * @type {string}
         * @default ''
         * @private
         */
        this._turnDirection = '';

        /**
         * Length of each leg in holding pattern.
         *
         * Measured in either minutes or nautical miles
         * Used only when waypoint is a holding pattern
         *
         * @property _legLength
         * @type {string}
         * @private
         */
        this._legLength = '';

        /**
        * Name of the waypoint
        *
        * Should be an ICAO identifier
        *
        * @property name
        * @type {string}
        * @default ''
        */
        this._name = '';

        /**
        * `StaticPositionModel` of the waypoint.
        *
        * @property _positionModel
        * @type {StaticPositionModel}
        * @default null
        * @private
        */
        this._positionModel = null;

        /**
         * Direction to turn for a holding pattern
         *
         * Used only when waypoint is a holding pattern
         *
         * @property _turnDirection
         * @type {string}
         * @private
         */
        this._turnDirection = '';

        this.init(waypointProps);
    }

    /**
     * Returns the name of the waypoint
     *
     * Will return `RNAV` if the waypoint is a specific point in space
     * and not a named fixed. These waypoints are prefixed with a
     * `_` symbol.
     *
     * @property name
     * @type {string}
     * @return {string}
     */
    get name() {
        if (this._name.indexOf(RNAV_WAYPOINT_PREFIX) !== INVALID_INDEX) {
            return RNAV_WAYPOINT_DISPLAY_NAME;
        }

        return this._name;
    }

    /**
     * @property name
     * @type {string}
     */
    set name(nameUpdate) {
        this._name = name;
    }

    /**
     * @for WaypointModel
     * @property hasAltitudeRestriction
     * @type {boolean}
     */
    get hasAltitudeRestriction() {
<<<<<<< HEAD
        return this.altitudeMaximum !== -1 || this.altitudeMinimum !== -1;
=======
        return this.altitudeMaximum !== INVALID_NUMBER || this.altitudeMinimum !== INVALID_NUMBER;
>>>>>>> c3fe8405
    }

    /**
     * @for WaypointModel
     * @property hasRestriction
     * @type {boolean}
     */
    get hasRestriction() {
        return this.hasAltitudeRestriction || this.hasSpeedRestriction;
    }

    /**
     * @for WaypointModel
     * @property hasSpeedRestriction
     * @type {boolean}
     */
    get hasSpeedRestriction() {
<<<<<<< HEAD
        return this.speedMaximum !== -1 || this.speedMinimum !== -1;
=======
        return this.speedMaximum !== INVALID_NUMBER || this.speedMinimum !== INVALID_NUMBER;
>>>>>>> c3fe8405
    }

    /**
     * Provides properties needed for an aircraft to execute a
     * holding pattern.
     *
     * This is used to match an existing API
     *
     * @for WaypointModel
     * @property hold
     * @return {object}
     */
    get hold() {
        return {
            dirTurns: this._turnDirection,
            fixName: this._name,
            fixPos: this._positionModel.relativePosition,
            inboundHeading: this._holdingPatternInboundHeading,
            legLength: parseInt(this._legLength.replace('min', ''), 10),
            timer: this.timer
        };
    }

    /**
     * Provide read-only public access to this._positionModel
     *
     * @for SpawnPatternModel
     * @property positionModel
     * @type {StaticPositionModel}
     */
    get positionModel() {
        return this._positionModel;
    }

    /**
     * Fascade to access relative position
     *
     * @for WaypointModel
     * @property relativePosition
     * @return {array<number>} [kilometersNorth, kilometersEast]
     */
    get relativePosition() {
        return this._positionModel.relativePosition;
    }

    /**
     * Returns whether `this` is a fly-over waypoint
     * @for WaypointModel
     * @property isFlyOverWaypoint
     * @return {boolean}
     */
    get isFlyOverWaypoint() {
        return this._isFlyOverWaypoint;
    }

    /**
     * Returns whether `this` is a vector waypoint
     *
     * @for WaypointModel
     * @property isVector
     * @return {boolean}
     */
    get isVector() {
        return this._isVector;
    }

    /**
     * When `#_isVector` is true, this gets the heading that should be flown
     *
     * @for WaypointModel
     * @property vector
     * @type {number}
     */
    get vector() {
        if (!this.isVector) {
            return;
        }

        const headingInDegrees = parseInt(extractHeadingFromVectorSegment(this._name), 10);
        const headingInRadians = degreesToRadians(headingInDegrees);

        return headingInRadians;
    }

    /**
     * Initialize the class properties
     *
     * Should be run only on instantiation
     *
     * @For WaypointModel
     * @method init
     * @param waypointProps {object}
     */
    init(waypointProps) {
        this._name = waypointProps.name.toLowerCase();
        this._positionModel = waypointProps.positionModel;
        this.speedMaximum = parseInt(waypointProps.speedMaximum, 10);
        this.speedMinimum = parseInt(waypointProps.speedMinimum, 10);
        this.altitudeMaximum = parseInt(waypointProps.altitudeMaximum, 10);
        this.altitudeMinimum = parseInt(waypointProps.altitudeMinimum, 10);
        this._isFlyOverWaypoint = waypointProps.isFlyOverWaypoint;
        this._isVector = waypointProps.isVector;

        // these properties will only be available for holding pattern waypoints
        this.isHold = _get(waypointProps, 'isHold', this.isHold);
        this.timer = _get(waypointProps, 'timer', this.timer);
        this._holdingPatternInboundHeading = _get(waypointProps, '_holdingPatternInboundHeading',
            this._holdingPatternInboundHeading
        );
        this._legLength = _get(waypointProps, 'legLength', this._legLength);
        this._turnDirection = _get(waypointProps, 'turnDirection', this._turnDirection);
    }

    /**
     * Tear down the instance and reset class properties
     *
     * @for WaypointModel
     * @method destroy
     */
    destroy() {
        this._name = '';
        this._turnDirection = '';
        this._legLength = '';
        this._positionModel = null;

        this.isHold = false;
<<<<<<< HEAD
        this.speedMaximum = -1;
        this.speedMinimum = -1;
        this.altitudeMaximum = -1;
        this.altitudeMinimum = -1;
=======
        this.speedMaximum = INVALID_NUMBER;
        this.speedMinimum = INVALID_NUMBER;
        this.altitudeMaximum = INVALID_NUMBER;
        this.altitudeMinimum = INVALID_NUMBER;
>>>>>>> c3fe8405
        this.timer = -999;
    }

    /**
     * Add hold-specific properties to an existing `WaypointModel` instance
     *
     * @for WaypointModel
     * @method updateWaypointWithHoldProps
     * @param inboundHeading {number}  in radians
     * @param turnDirection {string}   either left or right
     * @param legLength {string}       length of the hold leg in minutes or nm
     */
    updateWaypointWithHoldProps(inboundHeading, turnDirection, legLength) {
        this.isHold = true;
        this._holdingPatternInboundHeading = inboundHeading;
        this._turnDirection = turnDirection;
        this._legLength = legLength;
    }
}<|MERGE_RESOLUTION|>--- conflicted
+++ resolved
@@ -31,50 +31,30 @@
         /**
         * Maximum altitude at which to cross this waypoint
         *
-<<<<<<< HEAD
-        * @for StandardRouteWaypointModel
-        * @property altitudeMaximum
-        * @type {number}
-        */
-        this.altitudeMaximum = -1;
-=======
         * @for WaypointModel
         * @property altitudeMaximum
         * @type {number}
         * @default -1
         */
         this.altitudeMaximum = INVALID_NUMBER;
->>>>>>> c3fe8405
 
         /**
         * Minimum altitude at which to cross this waypoint
         *
-<<<<<<< HEAD
-        * @for StandardRouteWaypointModel
-        * @property altitudeMinimum
-        * @type {number}
-        */
-        this.altitudeMinimum = -1;
-=======
         * @for WaypointModel
         * @property altitudeMinimum
         * @type {number}
         * @default INVALID_NUMBER
         */
         this.altitudeMinimum = INVALID_NUMBER;
->>>>>>> c3fe8405
 
         /**
         * Flag used to determine if a waypoint is for a holding pattern
         *
         * Typically used from the fms as `fms#currentWaypoint`
         *
-<<<<<<< HEAD
-        * @property
-=======
         * @for WaypointModel
         * @property isHold
->>>>>>> c3fe8405
         * @type {boolean}
         * @default false
         */
@@ -83,38 +63,22 @@
         /**
          * Maximum speed at which to cross this waypoint
          *
-<<<<<<< HEAD
-         * @for StandardRouteWaypointModel
-         * @property speedMaximum
-         * @type {number}
-         */
-        this.speedMaximum = -1;
-=======
          * @for WaypointModel
          * @property speedMaximum
          * @type {number}
          * @default INVALID_NUMBER
          */
         this.speedMaximum = INVALID_NUMBER;
->>>>>>> c3fe8405
 
         /**
          * Minimum speed at which to cross this waypoint
          *
-<<<<<<< HEAD
-         * @for StandardRouteWaypointModel
-         * @property speedMinimum
-         * @type {number}
-         */
-        this.speedMinimum = -1;
-=======
          * @for WaypointModel
          * @property speedMinimum
          * @type {number}
          * @default INVALID_NUMBER
          */
         this.speedMinimum = INVALID_NUMBER;
->>>>>>> c3fe8405
 
         // TODO: Should this just be `INVALID_NUMBER`?
         /**
@@ -134,19 +98,12 @@
         * Heading to fly during the inbound leg of a holding pattern at this fix
         *
         * @for WaypointModel
-<<<<<<< HEAD
-        * @member _holdingPatternInboundHeading
-        * @type {number}
-        */
-        this._holdingPatternInboundHeading = -1;
-=======
         * @property _holdingPatternInboundHeading
         * @type {number}
         * @default INVALID_NUMBER
         * @private
         */
         this._holdingPatternInboundHeading = INVALID_NUMBER;
->>>>>>> c3fe8405
 
         /**
          * Flag used to determine if the waypoint must be flown over before the
@@ -162,8 +119,6 @@
 
         /**
          * Flag used to determine if a waypoint is for a vector
-<<<<<<< HEAD
-=======
          *
          * @for WaypointModel
          * @property _isVector
@@ -178,7 +133,6 @@
          *
          * Measured in either minutes or nautical miles
          * Used only when waypoint is a holding pattern
->>>>>>> c3fe8405
          *
          * @for WaypointModel
          * @property _legLength
@@ -225,50 +179,6 @@
          */
         this._turnDirection = '';
 
-        /**
-         * Length of each leg in holding pattern.
-         *
-         * Measured in either minutes or nautical miles
-         * Used only when waypoint is a holding pattern
-         *
-         * @property _legLength
-         * @type {string}
-         * @private
-         */
-        this._legLength = '';
-
-        /**
-        * Name of the waypoint
-        *
-        * Should be an ICAO identifier
-        *
-        * @property name
-        * @type {string}
-        * @default ''
-        */
-        this._name = '';
-
-        /**
-        * `StaticPositionModel` of the waypoint.
-        *
-        * @property _positionModel
-        * @type {StaticPositionModel}
-        * @default null
-        * @private
-        */
-        this._positionModel = null;
-
-        /**
-         * Direction to turn for a holding pattern
-         *
-         * Used only when waypoint is a holding pattern
-         *
-         * @property _turnDirection
-         * @type {string}
-         * @private
-         */
-        this._turnDirection = '';
-
         this.init(waypointProps);
     }
 
@@ -305,11 +215,7 @@
      * @type {boolean}
      */
     get hasAltitudeRestriction() {
-<<<<<<< HEAD
-        return this.altitudeMaximum !== -1 || this.altitudeMinimum !== -1;
-=======
         return this.altitudeMaximum !== INVALID_NUMBER || this.altitudeMinimum !== INVALID_NUMBER;
->>>>>>> c3fe8405
     }
 
     /**
@@ -327,11 +233,7 @@
      * @type {boolean}
      */
     get hasSpeedRestriction() {
-<<<<<<< HEAD
-        return this.speedMaximum !== -1 || this.speedMinimum !== -1;
-=======
         return this.speedMaximum !== INVALID_NUMBER || this.speedMinimum !== INVALID_NUMBER;
->>>>>>> c3fe8405
     }
 
     /**
@@ -458,17 +360,10 @@
         this._positionModel = null;
 
         this.isHold = false;
-<<<<<<< HEAD
-        this.speedMaximum = -1;
-        this.speedMinimum = -1;
-        this.altitudeMaximum = -1;
-        this.altitudeMinimum = -1;
-=======
         this.speedMaximum = INVALID_NUMBER;
         this.speedMinimum = INVALID_NUMBER;
         this.altitudeMaximum = INVALID_NUMBER;
         this.altitudeMinimum = INVALID_NUMBER;
->>>>>>> c3fe8405
         this.timer = -999;
     }
 

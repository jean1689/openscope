## 5.2.0 (June 1, 2017)
---
### Features
- Add capability for vectors in route strings [#310](https://github.com/openscope/openscope/issues/310)
- Adds more contex to the Model classes by adding an optional input paramater [#138](https://github.com/openscope/openscope/issues/138)
- Adds object helper class for object validation  [#191](https://github.com/openscope/openscope/issues/191)
- Add capability for fly-over fixes in route strings [#19](https://github.com/openscope/openscope/issues/19)
- Adds squawk/sq command [#372](https://github.com/openscope/openscope/issues/372)







### Bugfixes
- Fixes coordinate letter issue at SBGL [#385](https://github.com/openscope/openscope/issues/385)
- Prevent NaNs being passed on if invalid altitude is given [#424](https://github.com/openscope/openscope/issues/424)
<<<<<<< HEAD
- Removes fix command from tutorial and replaces it with infomation on 'route', 'Say Route', and 'Proceed Direct' [#356](https://github.com/openscope/openscope/issues/356)

=======
- Fixes coordinate letter issues at RJBB, OSDI, OTHH [#325](https://github.com/openscope/openscope/issues/325)
>>>>>>> 0a1028de




## 5.1.1 (May 12, 2017)
---
### Hotfix
- Fixes or removes from load list all airports that fail to load [#458](https://github.com/openscope/openscope/issues/458)


## 5.1.0 (May 1, 2017)
---
### Features
- adds [deployment-checklist](tools/documentation/deployment-checklist.md) document [#316](https://github.com/openscope/openscope/issues/316)
- Updates the airport-format.md file [#184](https://github.com/openscope/openscope/issues/184)
- allow for specification of airport's default arrival and departure runway [#374](https://github.com/openscope/openscope/issues/374)
- adds [airport-file-standards](tools/documentation/deployment-checklist.md) document [#367](https://github.com/openscope/openscope/issues/367)

### Bugfixes
- Adds additional check for `undefined` in `CommandParser` when adding args to a `CommandModel` [#364](https://github.com/openscope/openscope/issues/364)
- Deprecates and removes `AircraftController._setDestinationFromRouteOrProcedure()` as it was implemented to maintain a previous api which is no longer used [#370](https://github.com/openscope/openscope/issues/370)
- Ensure the verbal and text instructions/readbacks state the correct directionality [#188](https://github.com/openscope/openscope/issues/188)
- Updates Pilot.applyDepartureProcedure() to use RunwayModel correctly [#396](https://github.com/openscope/openscope/issues/396)
- Updates `fms.getDestinationName()` to return the `fixName` when `currentLeg` is not a procedure [#399](https://github.com/openscope/openscope/issues/399)
- Fix wrong PTL length and set to 1 minute [#394](https://github.com/openscope/openscope/issues/394)
- Fixes broken link in [airport-format](tools/documentation/airport-format.md) [#404](https://github.com/openscope/openscope/issues/404)
- Fix datablock speed to show GS, not IAS [#395](https://github.com/openscope/openscope/issues/395)
- Ensure red response is given to `rr FIXXA..FIXXB` [#408](https://github.com/openscope/openscope/issues/408)
- Fix strip update crash for arrivals on vectors [#410](https://github.com/openscope/openscope/issues/410)


## 5.0.1 (April 24, 2017)
---
### Hotfix
- Updates `AircraftStripView` to display departure procedures with the correct `NAME.EXIT` shape [#359](https://github.com/openscope/openscope/issues/359)


## 5.0.0 (April 21, 2017)
---
### Major
- Refactors FMS [#139](https://github.com/openscope/openscope/issues/139)
    - This represents a ground-up, from scratch, re-build of the flight management system with new classes: `Fms`, `LegModel`, and `WaypointModel`
    - Introduces the `ModeController` that completely separates Altitude, Heading and Speed settings from the FMS and allowing the FMS to be in charge of the flight plan and any fixRestrictions defined for a given route
    - Adds `Pilot` class that acts as a coordinator layer between the `AircraftCommander`, `AircraftInstanceModel`, `ModeController`, and `Fms`
    - Completely reworks how `Aircraft.target` is calculated
    - Introduces the concept of `flightPhase`, and begins integrating that property in lieu of category (arrival/departure)
    - Adds ability to define hold waypoints with a symbol `@`
    - Splits `PositionModel` into two new classes; `StaticPositionModel` and `DynamicPositionModel`
    - Work on this issue also resolves or invalidates previously recorded issues:
        - `aircraftInstanceModel.fms` has a circular dependency with `aircraftInstanceModel.fms.my_aircraft.fms` [#57](https://github.com/openscope/openscope/issues/57)
        - Using STAR command to change aircraft's assigned STAR throws errors [#73](https://github.com/openscope/openscope/issues/73)
        - Abstract current waypoint altitude and speed setting [#77](https://github.com/openscope/openscope/issues/77)
        - Add Leg to modelSourcePool [#78](https://github.com/openscope/openscope/issues/78)
        - Refactor fms param out of Leg [#79](https://github.com/openscope/openscope/issues/79)
        - Extend RouteModel, or add new layer, to handle compound routes [#81](https://github.com/openscope/openscope/issues/81)
        - Rerouting aircraft causes it to climb to unassigned altitude [#86](https://github.com/openscope/openscope/issues/86)
        - deprecate `aircraft.eid` [#87](https://github.com/openscope/openscope/issues/87)
        - Implied holding in route strings [#114](https://github.com/openscope/openscope/issues/114)
        - Rerouting uncleared aircraft onto SID fails [#122](https://github.com/openscope/openscope/issues/122)
        - Using "fix" command yields legs with lower case route [#123](https://github.com/openscope/openscope/issues/123)
        - Create getter in `AircraftInstanceModel` to get the current runway [#129](https://github.com/openscope/openscope/issues/129)
        - create RouteBuilder class and smooth out RouteModel [#144](https://github.com/openscope/openscope/issues/144)
        - `fix` command with multiple arguments skips to last fix [#153](https://github.com/openscope/openscope/issues/153)
        - Add `.hasFix()` method to FixCollection [#158](https://github.com/openscope/openscope/issues/158)
        - Route amendments will stop altitude changes [#197](https://github.com/openscope/openscope/issues/197)
        - `StaticPositionModel` and enforcing use of Positions where appropriate [#287](https://github.com/openscope/openscope/issues/287)

### Features
- Enumerate magic number in RunwayModel [#269](https://github.com/openscope/openscope/issues/269)
- Replaced old `terrain.svg` file with own work [#281](https://github.com/openscope/openscope/issues/281)


### Bugfixes
- Standardized indentation in all json files [#256](https://github.com/openscope/openscope/issues/256)
    - followed up and corrected 2 mistakenly cleared out aircraft files [#259](https://github.com/openscope/openscope/issues/259)
- Fixes Firefox compatibility issue by changing ajax to getJSON  [#263](https://github.com/openscope/openscope/issues/259)
- Fixes bug with departures at SAME [#303](https://github.com/openscope/openscope/issues/303)
- Fixes coordinates for PAM at EHAM [#321](https://github.com/openscope/openscope/issues/321)
- Ensure aircraft reach their targeted speed [#340](https://github.com/openscope/openscope/issues/340)
- Fixes last-second go-arounds by landing aircraft [#342](https://github.com/openscope/openscope/issues/342)
- Ensure aircraft follow glideslope [#346](https://github.com/openscope/openscope/issues/346)
- Fix mispronunciation of grouped numbers '820' as 'eight-twenty-zero' [#338](https://github.com/openscope/openscope/issues/338)


## 4.1.2 (February 20, 2017)
---
### Hotfix
- Updates `static.json` to not use ssl [#252](https://github.com/openscope/openscope/issues/252)


## 4.1.1 (February 20, 2017)
---
### Hotfix
- Restores spawning of GA aircraft at EDDT [#249](https://github.com/openscope/openscope/issues/249)


## 4.1.0 (February 20, 2017)
---
### Major
- Removes GitHub Pages specific files and moves hosting out of GitHub Pages. [#154](https://github.com/openscope/openscope/issues/154)
- Updates build process to: [#230](https://github.com/openscope/openscope/issues/230)
    - minify css and javascript and output to `public` directory
    - minify airport json/geojson files and output to `public` directory
    - combine aircraft and airline json files into `aircraft.json` and `airline.json` and output them to the `public` directory
    - copy static assets (fonts and images) to `public` directory
    - introduce [Handlebars](https://www.npmjs.com/package/handlebars-layouts) templates and create `buildMarkup` build process
    - point the local server to the `public` directory`

### Features
- Makes sure the output for sid and star commands are always uppercase. [#109](https://github.com/openscope/openscope/issues/109)
- Marks all airports as works in progress [#179](https://github.com/openscope/openscope/issues/179)
- Changes deployment server from Express to Nginx [#166](https://github.com/openscope/openscope/issues/166)
- Adds javascript minification to build process [#163](https://github.com/openscope/openscope/issues/163)
    - adds copy task to public directory
    - translates `json_assembler.rb` to `jsonAssembler.js` and adds it to the build process.
- Corrects `icao` of the Boeing 767-400 and also updates the information to Eurocontrol data [#222](https://github.com/openscope/openscope/issues/222)
- Updates `app.json` to use correct buildpacks [#224](https://github.com/openscope/openscope/issues/224)
- Overhauls Munich - updates Munich to AIRAC 1702, adds STARs, and adds a realistic traffic flow. [#104](https://github.com/openscope/openscope/issues/104)
- Adds Tokyo Narita International Airport as per AIRAC 1702 [#103](https://github.com/openscope/openscope/pull/202)
- Fixes an instance of two runways called "34R" in Shanghai Pudong [#149](https://github.com/openscope/openscope/issues/149)

### Bugfixes
- Adds the required space between 'fh' and its argument in the tutorial [#201](https://github.com/openscope/openscope/issues/201)
- Updates airline json files to include `icao` key. Updates `AirlineCollection` and `AirlineModel` to handle variable casing of `icao`  [#195](https://github.com/openscope/openscope/issues/195)
- Adds a default position value to `SpawnPatternModel` so aircraft have, at least, a `[0, 0]` starting position [#207](https://github.com/openscope/openscope/issues/207)
- Ensures data block colored bars are all the same width (3px), regardless of callsign length [#210](https://github.com/openscope/openscope/issues/210)
- Adds missing `return` in `.generateFlightNumberWithAirlineModel()` that was needed to properly recurse back through the method in the case of a duplicate flight number. [#210](https://github.com/openscope/openscope/issues/210)
- Updates boolean logic in `App.updateViewControls()` which was evaluating an asynchronous property that, typically, had not finished loading. [#203](https://github.com/openscope/openscope/issues/203)
- Fixes internal fms error that was breaking the game when issuing holds over present position [#148](https://github.com/openscope/openscope/issues/148)


## 4.0.1 (January 29, 2017)
---
### Features
- Adds Openscope favicon [#170](https://github.com/openscope/openscope/issues/170)

### Bugfixes
- Removes `ALM` and `SVD` arrival patterns from 'EKCH' because there aren't enough fixes to support them [176](https://github.com/openscope/openscope/issues/176)
- Updates `entryPoint` and `exitPoint` to be pluralized as is the airport json standard [#177](https://github.com/openscope/openscope/issues/177)
- Adds `entryPoints` to `gcrr` star route definitions [#175](https://github.com/openscope/openscope/issues/175)
- Fixes arrival pattern that was using an array of fix names instead of a routeString. [#174](https://github.com/openscope/openscope/issues/174)
- Updates `wmkk` StandardRoute definition to include at least one fixname [#173](https://github.com/openscope/openscope/issues/173)


## 4.0.0 (January 26, 2017)
---
### Major
- Restructures `src` files into `client` and `server` folders. [#220](https://github.com/n8rzz/atc/issues/220)
- Updates Node to version 7.0.0 [#184](https://github.com/n8rzz/atc/issues/184)
- Moves aircraft command logic from `AircraftInstanceModel` to new `AircraftCommander` class [#181](https://github.com/n8rzz/atc/issues/181)
- Adds `spawnPatterns` to airport json and vastly simplifies aircraft creation. Work on this issue ended up resolving many other smaller issues listed below. [#243](https://github.com/n8rzz/atc/issues/243)
  - Restructure `Airport.departures` to utilize routes [#229](https://github.com/n8rzz/atc/issues/229)
  - Abstract inline fix object out of ArrivalBase [#56](https://github.com/n8rzz/atc/issues/56)
  - Simplify creation of arrival aircraft [#27](https://github.com/n8rzz/atc/issues/27)
  - Include airline id in airline json [#242](https://github.com/n8rzz/atc/issues/242)
  - Create SpawnCollection, SpawnModel and SpawnScheduler classes [#235](https://github.com/n8rzz/atc/issues/235)
  - Circular reference in airportModel.departures.airport [#28](https://github.com/n8rzz/atc/issues/28)
  - Circular reference in airportModel.departures.airport [#28](https://github.com/n8rzz/atc/issues/28)

### Minor
- Changes `AircraftStripView` text outputs to be all uppercase [#193](https://github.com/n8rzz/atc/issues/193)
- Ensures proper removal of all `AircraftConflict` instances involving an aircraft that has been removed from the simulation [#133](https://github.com/n8rzz/atc/issues/133)
    - Originally reported under [zlsa#734](https://github.com/zlsa/atc/issues/734)
- Changes the names from having the flags in their name by adding WIP variable to the `AIRPORT_LOAD_LIST` in `airportLoadList` [#205](https://github.com/n8rzz/atc/issues/205)
- Fixes white space in that is displayed from the `AircraftInstanceModel` [#192](https://github.com/n8rzz/atc/issues/192)
- Adds cache to travis build [#233](https://github.com/n8rzz/atc/issues/233)

### Bugfixes
- Resets current indicies when issuing a new star to an arriving aircraft [#104](https://github.com/n8rzz/atc/issues/104) & [#237](https://github.com/n8rzz/atc/issues/237)
    - Originally reported under [zlsa#730](https://github.com/zlsa/atc/issues/730) & [zlsa#768](https://github.com/zlsa/atc/issues/768)


## 3.2.1 (January 2, 2017)
---
### Bugfixes
- Restores behavior of aircraft flying present heading after completing all legs in their flightplan [#206](https://github.com/n8rzz/atc/issues/206)
    - Originally reported in [zlsa#767](https://github.com/zlsa/atc/issues/767)
- Fix wrongful removal of departures from runway queues when arrivals land [#241](https://github.com/n8rzz/atc/issues/241)
    - Originally reported in [zlsa#770](https://github.com/zlsa/atc/issues/770)
- Fix erroneous voice readbacks for altitude command [#240](https://github.com/n8rzz/atc/issues/240)
    - Originally reported in [zlsa#769](https://github.com/zlsa/atc/issues/769)
- Fixes behavior of AircraftConflict in various ways, particularly with removal after deletion of aircraft [#133](https://github.com/n8rzz/atc/issues/133)
    - Originally reported in [zlsa#734](https://github.com/zlsa/atc/issues/734)


## 3.2.0 (December 20, 2016)
---
### Major
* Integrates `sidCollection` and `starCollection` with `RouteModel` within `AircraftInstanceModel` [#53](https://github.com/n8rzz/atc/issues/53)
    - Creates getters for `currentLeg` and `currentWaypoint`
    - Abstracts restrictions logic to live within `Waypoint`
    - Consolidates `runSID()` and `climbViaSid()` logic
- Deprecates `sid` and `star` properties of the `AirportModel` in favor of `sidCollection` and `starCollection` [#54](https://github.com/n8rzz/atc/issues/54)
- Adds [Express](expressjs.com) server to serve static assets and add [travis](travis-ci.org) config file for travis continuous integration [#169](https://github.com/n8rzz/atc/issues/169)
- Rewrites the CommandParser from the ground up [#114](https://github.com/n8rzz/atc/issues/114)
- Removes `Pegjs` and references completing switch to new CommandParser [#216](https://github.com/n8rzz/atc/issues/216)

### Minor
- Implements `modelSourceFactory` and `modelSourcePool` [#77](https://github.com/n8rzz/atc/issues/77)
- Refactors `canvasController.canvas_draw_sids` method to use `airport.sidCollection` instead of `airport.sid` [#144](https://github.com/n8rzz/atc/issues/144)
- Moves properties shared by all `Arrival` types up to `ArrivalBase` [#55](https://github.com/n8rzz/atc/issues/55)
- Removes `$.each()` from `AirportModel` in favor of `_forEach()` and uses `_get()` inside `AircraftModel.parse()` instead of if statements [#52](https://github.com/n8rzz/atc/issues/52)
- Moves creation of Legs and Waypoints to constants instead of as method arguments [#135](https://github.com/n8rzz/atc/issues/135)
- Moves `.parseCoordinate()` out of `PositionModel` and into `unitConverters` [#17](https://github.com/n8rzz/atc/issues/17)
- Moves flight management system files to `FlightManagementSystem` folder [#128](https://github.com/n8rzz/atc/issues/128)
- Adds `RouteModel` to `AircraftInstanceModel.runSTAR` for easier handling of a route string [#163](https://github.com/n8rzz/atc/issues/163)
- Adds static `calculatePosition` method to `PositionModel` and abstracts common functions [#159](https://github.com/n8rzz/atc/issues/159)
- Replaces active airport icao in view with a zulu time clock [#135](https://github.com/n8rzz/atc/issues/135)
- Consolidates test fixtures in fixtures directory [#167](https://github.com/n8rzz/atc/issues/167)
* Addresses issue with video maps being drawn incorrectly. [#176](https://github.com/n8rzz/atc/issues/176)
    - Updates `PositionModel` to run all calculations through the static `.calculatePosition()` method and vastly simplifies internal logic.
- Refactors the the function names in `FixCollection` to better fit their function. `init()` to `addItems()` and `destroy()` to `removeItems()` [#186] (https://github.com/n8rzz/atc/issues/186)
- Adds gulp-cli and adds [tools readme](tools/README.md) link to gulp issues with Windows [#194](https://github.com/n8rzz/atc/issues/194)
- Changes `routeString` to `routeCode` in `RouteModel` and moves `.toUpperCase()` from the getter to `.init()` [#188] (https://github.com/n8rzz/atc/issues/188)
- Updates `StandardRouteModel` to throw when entry/exit point doesn't exist within a collection and updates `.setDepartureRunway()` to send the `routeCode` to `Leg` on instantiation [#175](https://github.com/n8rzz/atc/issues/175)
- Prevents collision detection for aircraft that are outside of our airspace [#134](https://github.com/n8rzz/atc/issues/134)
    - Originally reported under [#736](https://github.com/zlsa/atc/issues/736)
- Escape clears commands but not callsign if commands are present [#211] (https://github.com/n8rzz/atc/issues/211)
    - Originally reported under [#763](https://github.com/zlsa/atc/issues/763)

### Bugfixes
- Moves `_comment` blocks in airport json file to be within object the are describing [#145](https://github.com/n8rzz/atc/issues/145)
- Streamlines flight number generation and adds new method to add new callsigns to the existing list [#151](https://github.com/n8rzz/atc/issues/151)
- Adds `_isNumber` check instead of `!magneticNorth` inside `PositionModel.calculateRelativePosition()` and the `AirspaceModel` constructor. [#182](https://github.com/n8rzz/atc/issues/182)
    - Originally reported under [#754](https://github.com/zlsa/atc/issues/754)
- Adds additional handling to `StandardRouteModel._buildEntryAndExitCollections` to handle case where `entryPoints` and `exitPoints` don't exist in the `airport.sids` definition [#196](https://github.com/n8rzz/atc/issues/196)
    - Originally reported under [#760](https://github.com/zlsa/atc/issues/760)
- Ensures proper removal of aircraft from the runway queue(s) when that aircraft has been deleted. [#132](https://github.com/n8rzz/atc/issues/132)
    - Originally reported under [#706](https://github.com/zlsa/atc/issues/706)


## 3.1.0 (November 20, 2016)
---
### Major
- Adds `FixModel` and static class `FixCollection` for reasoning about airport fixes [#18](https://github.com/n8rzz/atc/issues/18)
- Adds `StandardRoute` classes reasoning about SIDs and STARs [#19](https://github.com/n8rzz/atc/issues/19)
- Moves `airlineController` and `aircraftController` to instantiate from within `airportController` instead from `App` [#82](https://github.com/n8rzz/atc/issues/82)
- Enable airport load without bundling and moves `airportLoadList.js` out of the `src` folder [#88](https://github.com/n8rzz/atc/issues/88)
- Updates score calculations and how they are recorded [#96](https://github.com/n8rzz/atc/issues/96)

### Minor
- Correct casing for Arrival and Departure factories [#41](https://github.com/n8rzz/atc/issues/41)
- Rename `AreaModel` to `AirspaceModel` [#36](https://github.com/n8rzz/atc/issues/36)
- Changes `StandardRoute` property name `icao` to `identifier` [#57](https://github.com/n8rzz/atc/issues/57)
- Introduce early exit for airport load when airport data is not complete [#44](https://github.com/n8rzz/atc/issues/44)
- Adds [git-flow](tools/documentation/git-flow-process.md) strategy document [#60](https://github.com/n8rzz/atc/issues/60)
- Adds `BaseModel` [#100](https://github.com/n8rzz/atc/issues/100)
- Adds `BaseCollection` [#101](https://github.com/n8rzz/atc/issues/101)

### Bugfixes
- WMKK has misnamed star name [#45](https://github.com/n8rzz/atc/issues/45)
- Updates spelling in `.convertMinutesToSeconds[)` [#58](https://github.com/n8rzz/atc/issues/58)
- Future aircraft path, when on ILS, wrong width [#75](https://github.com/n8rzz/atc/issues/75)
- `areas` is undefined in `AirportModel` [#90](https://github.com/n8rzz/atc/issues/90)
- `FixCollection.init()` does not clear current `_items` if any exist [#91](https://github.com/n8rzz/atc/issues/91)
- Aircraft strips show arrival airport in uppercase [#108](https://github.com/n8rzz/atc/issues/108)
- Updates `FixCollection.findFixByName()` to accept upper, mixed, or lower case fix name [#109](https://github.com/n8rzz/atc/issues/109)
- Switching to a previously loaded airport does not clear previous airport fixes [#115](https://github.com/n8rzz/atc/issues/115)
- Fixes `parseElevation()` so that it does not return NaN when it is given the string `'Infinity'` [#191] (https://github.com/n8rzz/atc/issues/191)
    - Originally reported under [#756](https://github.com/zlsa/atc/issues/756)<|MERGE_RESOLUTION|>--- conflicted
+++ resolved
@@ -16,12 +16,9 @@
 ### Bugfixes
 - Fixes coordinate letter issue at SBGL [#385](https://github.com/openscope/openscope/issues/385)
 - Prevent NaNs being passed on if invalid altitude is given [#424](https://github.com/openscope/openscope/issues/424)
-<<<<<<< HEAD
 - Removes fix command from tutorial and replaces it with infomation on 'route', 'Say Route', and 'Proceed Direct' [#356](https://github.com/openscope/openscope/issues/356)
-
-=======
 - Fixes coordinate letter issues at RJBB, OSDI, OTHH [#325](https://github.com/openscope/openscope/issues/325)
->>>>>>> 0a1028de
+
 
 
 

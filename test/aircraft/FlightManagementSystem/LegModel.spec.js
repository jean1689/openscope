--- conflicted
+++ resolved
@@ -136,17 +136,10 @@
     t.true(result[0] instanceof WaypointModel);
     t.true(result[0].isHold);
     t.true(result[0].name === 'cowby');
-<<<<<<< HEAD
-    t.true(result[0].altitudeMaximum === -1);
-    t.true(result[0].altitudeMinimum === -1);
-    t.true(result[0].speedMaximum === -1);
-    t.true(result[0].speedMinimum === -1);
-=======
     t.true(result[0].altitudeMaximum === INVALID_NUMBER);
     t.true(result[0].altitudeMinimum === INVALID_NUMBER);
     t.true(result[0].speedMaximum === INVALID_NUMBER);
     t.true(result[0].speedMinimum === INVALID_NUMBER);
->>>>>>> c3fe8405
     t.true(result[0]._turnDirection === 'right');
     t.true(result[0]._legLength === '1min');
     t.true(result[0].timer === -999);
@@ -160,17 +153,10 @@
     t.true(result[0] instanceof WaypointModel);
     t.true(result[0].isHold);
     t.true(result[0].name === 'gps');
-<<<<<<< HEAD
-    t.true(result[0].altitudeMaximum === -1);
-    t.true(result[0].altitudeMinimum === -1);
-    t.true(result[0].speedMaximum === -1);
-    t.true(result[0].speedMinimum === -1);
-=======
     t.true(result[0].altitudeMaximum === INVALID_NUMBER);
     t.true(result[0].altitudeMinimum === INVALID_NUMBER);
     t.true(result[0].speedMaximum === INVALID_NUMBER);
     t.true(result[0].speedMinimum === INVALID_NUMBER);
->>>>>>> c3fe8405
     t.true(result[0]._turnDirection === 'left');
     t.true(result[0]._legLength === '3min');
     t.true(result[0].timer === -999);

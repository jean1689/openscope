import ava from 'ava';
import sinon from 'sinon';
import _isArray from 'lodash/isArray';
import StandardRouteWaypointModel from '../../../src/assets/scripts/client/navigationLibrary/StandardRoute/StandardRouteWaypointModel';
import FixCollection from '../../../src/assets/scripts/client/navigationLibrary/Fix/FixCollection';
import WaypointModel from '../../../src/assets/scripts/client/aircraft/FlightManagementSystem/WaypointModel';
import { FIX_LIST_MOCK } from '../Fix/_mocks/fixMocks';
import { airportPositionFixtureKSFO } from '../../fixtures/airportFixtures';
import { INVALID_NUMBER } from '../../../src/assets/scripts/client/constants/globalConstants';

const NAME_MOCK = 'BIKKR';
const RESTRICTIONS_MOCK = 'A80+|S250';
const ROUTE_WAYPOINT_MOCK = [NAME_MOCK, RESTRICTIONS_MOCK];
const NAME_FLY_OVER_MOCK = '^BIKKR';

ava.before(() => FixCollection.addItems(FIX_LIST_MOCK, airportPositionFixtureKSFO));
ava.after(() => FixCollection.removeItems());

ava('StandardRouteWaypointModel exits early when instantiated without parameters', t => {
    t.notThrows(() => new StandardRouteWaypointModel());

    const model = new StandardRouteWaypointModel();

    t.true(typeof model.name === 'undefined');
});

ava('sets only `name` when provided a string', t => {
    const model = new StandardRouteWaypointModel(NAME_MOCK);

    t.true(typeof model._id === 'string');
    t.true(model.name === NAME_MOCK);
<<<<<<< HEAD
    t.true(model.altitudeMaximum === -1);
    t.true(model.altitudeMinimum === -1);
    t.true(model.speedMaximum === -1);
    t.true(model.speedMinimum === -1);
=======
    t.true(model.altitudeMaximum === INVALID_NUMBER);
    t.true(model.altitudeMinimum === INVALID_NUMBER);
    t.true(model.speedMaximum === INVALID_NUMBER);
    t.true(model.speedMinimum === INVALID_NUMBER);
>>>>>>> c3fe8405
});

ava('.clonePositionFromFix() does not throw when no fix exists', t => {
    const model = new StandardRouteWaypointModel('ABCD');

    t.notThrows(() => model.clonePositionFromFix());
});

ava('does not call ._applyRestrictions() when provided a string', t => {
    const model = new StandardRouteWaypointModel(NAME_MOCK);
    const spy = sinon.spy(model, '_applyRestrictions');

    model._init(NAME_MOCK);

    t.true(spy.callCount === 0);
});

ava('calls ._applyRestrictions() when provided and array', t => {
    const model = new StandardRouteWaypointModel(ROUTE_WAYPOINT_MOCK);
    const spy = sinon.spy(model, '_applyRestrictions');

    model._init(ROUTE_WAYPOINT_MOCK);

    t.true(spy.callCount === 1);
});

ava('.toWaypointModel() returns a new instance of a WaypointModel', t => {
    const model = new StandardRouteWaypointModel(ROUTE_WAYPOINT_MOCK);
    const result = model.toWaypointModel();

    t.true(result instanceof WaypointModel);
    t.true(result.name === model.name.toLowerCase());
    t.true(_isArray(result.relativePosition));
<<<<<<< HEAD
    t.true(result.altitudeMaximum === -1);
=======
    t.true(result.altitudeMaximum === INVALID_NUMBER);
>>>>>>> c3fe8405
    t.true(result.altitudeMinimum === 8000);
    t.true(result.speedMaximum === 250);
    t.true(result.speedMinimum === 250);
});

<<<<<<< HEAD
ava('._applyRestrictions() extracts all restrictions when ranged restrictions are used', (t) => {
    const modelWithAltitude = new StandardRouteWaypointModel(['BAKRR', 'A100+|A140-']);
    const modelWithSpeed = new StandardRouteWaypointModel(['BAKRR', 'S210+|S250-']);
    const modelWithAltitudeAndSpeed = new StandardRouteWaypointModel(['BAKRR', 'A100+|A140-|S210+|S250-']);

    t.true(modelWithAltitude.altitudeMinimum === 10000);
    t.true(modelWithAltitude.altitudeMaximum === 14000);
    t.true(modelWithSpeed.speedMinimum === 210);
    t.true(modelWithSpeed.speedMaximum === 250);
    t.true(modelWithAltitudeAndSpeed.altitudeMinimum === 10000);
    t.true(modelWithAltitudeAndSpeed.altitudeMaximum === 14000);
    t.true(modelWithAltitudeAndSpeed.speedMinimum === 210);
    t.true(modelWithAltitudeAndSpeed.speedMaximum === 250);
});

ava('._applyRestrictions() extracts all restrictions when non-ranged "AT" restrictions are used', (t) => {
    const modelWithAltitudeRange = new StandardRouteWaypointModel(['BAKRR', 'A100']);
    const modelWithSpeedRange = new StandardRouteWaypointModel(['BAKRR', 'S210']);
    const modelWithAltitudeRangeAndSpeedRange = new StandardRouteWaypointModel(['BAKRR', 'A100|S210']);

    t.true(modelWithAltitudeRange.altitudeMinimum === 10000);
    t.true(modelWithAltitudeRange.altitudeMaximum === 10000);
    t.true(modelWithSpeedRange.speedMinimum === 210);
    t.true(modelWithSpeedRange.speedMaximum === 210);
    t.true(modelWithAltitudeRangeAndSpeedRange.altitudeMinimum === 10000);
    t.true(modelWithAltitudeRangeAndSpeedRange.altitudeMaximum === 10000);
    t.true(modelWithAltitudeRangeAndSpeedRange.speedMinimum === 210);
    t.true(modelWithAltitudeRangeAndSpeedRange.speedMaximum === 210);
});

ava('._applyRestrictions() extracts all restrictions when non-ranged "AT/ABOVE" or "AT/BELOW" restrictions are used', (t) => {
    const modelWithAltitude = new StandardRouteWaypointModel(['BAKRR', 'A100+']);
    const modelWithSpeed = new StandardRouteWaypointModel(['BAKRR', 'S210-']);
    const modelWithAltitudeAndSpeed = new StandardRouteWaypointModel(['BAKRR', 'A100-|S210+']);

    t.true(modelWithAltitude.altitudeMinimum === 10000);
    t.true(modelWithAltitude.altitudeMaximum === -1);
    t.true(modelWithSpeed.speedMinimum === -1);
    t.true(modelWithSpeed.speedMaximum === 210);
    t.true(modelWithAltitudeAndSpeed.altitudeMinimum === -1);
    t.true(modelWithAltitudeAndSpeed.altitudeMaximum === 10000);
    t.true(modelWithAltitudeAndSpeed.speedMinimum === 210);
    t.true(modelWithAltitudeAndSpeed.speedMaximum === -1);
=======
ava('._applyRestrictions() applies ranged altitude restrictions correctly', (t) => {
    const modelWithAltitude = new StandardRouteWaypointModel(['BAKRR', 'A100+|A140-']);

    t.true(modelWithAltitude.altitudeMinimum === 10000);
    t.true(modelWithAltitude.altitudeMaximum === 14000);
});

ava('._applyRestrictions() applies ranged speed restrictions correctly', (t) => {
    const modelWithSpeed = new StandardRouteWaypointModel(['BAKRR', 'S210+|S250-']);

    t.true(modelWithSpeed.speedMinimum === 210);
    t.true(modelWithSpeed.speedMaximum === 250);
});

ava('._applyRestrictions() applies ranged altitude and ranged speed restrictions correctly for a single fix', (t) => {
    const modelWithAltitudeAndSpeed = new StandardRouteWaypointModel(['BAKRR', 'A100+|A140-|S210+|S250-']);

    t.true(modelWithAltitudeAndSpeed.altitudeMinimum === 10000);
    t.true(modelWithAltitudeAndSpeed.altitudeMaximum === 14000);
    t.true(modelWithAltitudeAndSpeed.speedMinimum === 210);
    t.true(modelWithAltitudeAndSpeed.speedMaximum === 250);
});

ava('._applyRestrictions() applies non-ranged "AT" altitude restrictions correctly', (t) => {
    const modelWithAltitudeRange = new StandardRouteWaypointModel(['BAKRR', 'A100']);

    t.true(modelWithAltitudeRange.altitudeMinimum === 10000);
    t.true(modelWithAltitudeRange.altitudeMaximum === 10000);
});

ava('._applyRestrictions() applies non-ranged "AT" speed restrictions correctly', (t) => {
    const modelWithSpeedRange = new StandardRouteWaypointModel(['BAKRR', 'S210']);

    t.true(modelWithSpeedRange.speedMinimum === 210);
    t.true(modelWithSpeedRange.speedMaximum === 210);
});

ava('._applyRestrictions() applies non-ranged "AT" altitude and non-ranged "AT" speed restrictions correctly for a single fix', (t) => {
    const modelWithAltitudeRangeAndSpeedRange = new StandardRouteWaypointModel(['BAKRR', 'A100|S210']);

    t.true(modelWithAltitudeRangeAndSpeedRange.altitudeMinimum === 10000);
    t.true(modelWithAltitudeRangeAndSpeedRange.altitudeMaximum === 10000);
    t.true(modelWithAltitudeRangeAndSpeedRange.speedMinimum === 210);
    t.true(modelWithAltitudeRangeAndSpeedRange.speedMaximum === 210);
});

ava('._applyRestrictions() applies non-ranged "AT/ABOVE" or "AT/BELOW" altitude restrictions correctly', (t) => {
    const modelWithAltitude = new StandardRouteWaypointModel(['BAKRR', 'A100+']);

    t.true(modelWithAltitude.altitudeMinimum === 10000);
    t.true(modelWithAltitude.altitudeMaximum === INVALID_NUMBER);
});

ava('._applyRestrictions() applies non-ranged "AT/ABOVE" or "AT/BELOW" speed restrictions correctly', (t) => {
    const modelWithSpeed = new StandardRouteWaypointModel(['BAKRR', 'S210-']);

    t.true(modelWithSpeed.speedMinimum === INVALID_NUMBER);
    t.true(modelWithSpeed.speedMaximum === 210);
});

ava('._applyRestrictions() applies non-ranged "AT/ABOVE" or "AT/BELOW" altitude and non-ranged "AT/ABOVE" or "AT/BELOW" restrictions correctly for a single fix', (t) => {
    const modelWithAltitudeAndSpeed = new StandardRouteWaypointModel(['BAKRR', 'A100-|S210+']);

    t.true(modelWithAltitudeAndSpeed.altitudeMinimum === INVALID_NUMBER);
    t.true(modelWithAltitudeAndSpeed.altitudeMaximum === 10000);
    t.true(modelWithAltitudeAndSpeed.speedMinimum === 210);
    t.true(modelWithAltitudeAndSpeed.speedMaximum === INVALID_NUMBER);
>>>>>>> c3fe8405
});

ava('._applyRestrictions() returns early if no paramater is received', t => {
    const model = new StandardRouteWaypointModel(['BAKRR']);

    model._applyRestrictions();

<<<<<<< HEAD
    t.true(model.altitudeMaximum === -1);
    t.true(model.speedMaximum === -1);
    t.true(model.speedMinimum === -1);
=======
    t.true(model.altitudeMaximum === INVALID_NUMBER);
    t.true(model.speedMaximum === INVALID_NUMBER);
    t.true(model.speedMinimum === INVALID_NUMBER);
>>>>>>> c3fe8405
});

ava('#_isFlyOverWaypoint is true for fix prepended by fly-over character', (t) => {
    const model = new StandardRouteWaypointModel(NAME_FLY_OVER_MOCK);

    t.true(model._isFlyOverWaypoint);
});<|MERGE_RESOLUTION|>--- conflicted
+++ resolved
@@ -29,17 +29,10 @@
 
     t.true(typeof model._id === 'string');
     t.true(model.name === NAME_MOCK);
-<<<<<<< HEAD
-    t.true(model.altitudeMaximum === -1);
-    t.true(model.altitudeMinimum === -1);
-    t.true(model.speedMaximum === -1);
-    t.true(model.speedMinimum === -1);
-=======
     t.true(model.altitudeMaximum === INVALID_NUMBER);
     t.true(model.altitudeMinimum === INVALID_NUMBER);
     t.true(model.speedMaximum === INVALID_NUMBER);
     t.true(model.speedMinimum === INVALID_NUMBER);
->>>>>>> c3fe8405
 });
 
 ava('.clonePositionFromFix() does not throw when no fix exists', t => {
@@ -73,61 +66,12 @@
     t.true(result instanceof WaypointModel);
     t.true(result.name === model.name.toLowerCase());
     t.true(_isArray(result.relativePosition));
-<<<<<<< HEAD
-    t.true(result.altitudeMaximum === -1);
-=======
     t.true(result.altitudeMaximum === INVALID_NUMBER);
->>>>>>> c3fe8405
     t.true(result.altitudeMinimum === 8000);
     t.true(result.speedMaximum === 250);
     t.true(result.speedMinimum === 250);
 });
 
-<<<<<<< HEAD
-ava('._applyRestrictions() extracts all restrictions when ranged restrictions are used', (t) => {
-    const modelWithAltitude = new StandardRouteWaypointModel(['BAKRR', 'A100+|A140-']);
-    const modelWithSpeed = new StandardRouteWaypointModel(['BAKRR', 'S210+|S250-']);
-    const modelWithAltitudeAndSpeed = new StandardRouteWaypointModel(['BAKRR', 'A100+|A140-|S210+|S250-']);
-
-    t.true(modelWithAltitude.altitudeMinimum === 10000);
-    t.true(modelWithAltitude.altitudeMaximum === 14000);
-    t.true(modelWithSpeed.speedMinimum === 210);
-    t.true(modelWithSpeed.speedMaximum === 250);
-    t.true(modelWithAltitudeAndSpeed.altitudeMinimum === 10000);
-    t.true(modelWithAltitudeAndSpeed.altitudeMaximum === 14000);
-    t.true(modelWithAltitudeAndSpeed.speedMinimum === 210);
-    t.true(modelWithAltitudeAndSpeed.speedMaximum === 250);
-});
-
-ava('._applyRestrictions() extracts all restrictions when non-ranged "AT" restrictions are used', (t) => {
-    const modelWithAltitudeRange = new StandardRouteWaypointModel(['BAKRR', 'A100']);
-    const modelWithSpeedRange = new StandardRouteWaypointModel(['BAKRR', 'S210']);
-    const modelWithAltitudeRangeAndSpeedRange = new StandardRouteWaypointModel(['BAKRR', 'A100|S210']);
-
-    t.true(modelWithAltitudeRange.altitudeMinimum === 10000);
-    t.true(modelWithAltitudeRange.altitudeMaximum === 10000);
-    t.true(modelWithSpeedRange.speedMinimum === 210);
-    t.true(modelWithSpeedRange.speedMaximum === 210);
-    t.true(modelWithAltitudeRangeAndSpeedRange.altitudeMinimum === 10000);
-    t.true(modelWithAltitudeRangeAndSpeedRange.altitudeMaximum === 10000);
-    t.true(modelWithAltitudeRangeAndSpeedRange.speedMinimum === 210);
-    t.true(modelWithAltitudeRangeAndSpeedRange.speedMaximum === 210);
-});
-
-ava('._applyRestrictions() extracts all restrictions when non-ranged "AT/ABOVE" or "AT/BELOW" restrictions are used', (t) => {
-    const modelWithAltitude = new StandardRouteWaypointModel(['BAKRR', 'A100+']);
-    const modelWithSpeed = new StandardRouteWaypointModel(['BAKRR', 'S210-']);
-    const modelWithAltitudeAndSpeed = new StandardRouteWaypointModel(['BAKRR', 'A100-|S210+']);
-
-    t.true(modelWithAltitude.altitudeMinimum === 10000);
-    t.true(modelWithAltitude.altitudeMaximum === -1);
-    t.true(modelWithSpeed.speedMinimum === -1);
-    t.true(modelWithSpeed.speedMaximum === 210);
-    t.true(modelWithAltitudeAndSpeed.altitudeMinimum === -1);
-    t.true(modelWithAltitudeAndSpeed.altitudeMaximum === 10000);
-    t.true(modelWithAltitudeAndSpeed.speedMinimum === 210);
-    t.true(modelWithAltitudeAndSpeed.speedMaximum === -1);
-=======
 ava('._applyRestrictions() applies ranged altitude restrictions correctly', (t) => {
     const modelWithAltitude = new StandardRouteWaypointModel(['BAKRR', 'A100+|A140-']);
 
@@ -195,7 +139,6 @@
     t.true(modelWithAltitudeAndSpeed.altitudeMaximum === 10000);
     t.true(modelWithAltitudeAndSpeed.speedMinimum === 210);
     t.true(modelWithAltitudeAndSpeed.speedMaximum === INVALID_NUMBER);
->>>>>>> c3fe8405
 });
 
 ava('._applyRestrictions() returns early if no paramater is received', t => {
@@ -203,15 +146,9 @@
 
     model._applyRestrictions();
 
-<<<<<<< HEAD
-    t.true(model.altitudeMaximum === -1);
-    t.true(model.speedMaximum === -1);
-    t.true(model.speedMinimum === -1);
-=======
     t.true(model.altitudeMaximum === INVALID_NUMBER);
     t.true(model.speedMaximum === INVALID_NUMBER);
     t.true(model.speedMinimum === INVALID_NUMBER);
->>>>>>> c3fe8405
 });
 
 ava('#_isFlyOverWaypoint is true for fix prepended by fly-over character', (t) => {
